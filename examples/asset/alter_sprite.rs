--- conflicted
+++ resolved
@@ -105,21 +105,9 @@
             },
         ))
         .with_children(|parent| {
-<<<<<<< HEAD
-            parent.spawn(TextBundle::from_section(
-                "Space: swap the right sprite's image handle",
-                TextStyle::default(),
-            ));
-            parent.spawn(TextBundle::from_section(
+            parent.spawn(Text::new("Space: swap the right sprite's image handle"));
+            parent.spawn(Text::new(
                 "Return: modify the image Asset of the left sprite, affecting all uses of it",
-                TextStyle::default(),
-=======
-            parent.spawn(Text::new(
-                "Space: swap image texture paths by mutating a Handle<Image>",
-            ));
-            parent.spawn(Text::new(
-                "Return: mutate the image Asset itself, changing all copies of it",
->>>>>>> 88d9ead7
             ));
         });
 }
