--- conflicted
+++ resolved
@@ -84,19 +84,17 @@
 use bevy_math::Vec4;
 use bevy_reflect::TypePath;
 
-<<<<<<< HEAD
-use crate::{config::ErasedGizmoConfigGroup, gizmos::GizmoBuffer};
-=======
 #[cfg(all(
     feature = "bevy_render",
     any(feature = "bevy_pbr", feature = "bevy_sprite")
 ))]
 use crate::config::GizmoMeshConfig;
->>>>>>> 754194fd
+
+use crate::{config::ErasedGizmoConfigGroup, gizmos::GizmoBuffer};
 
 #[cfg(feature = "bevy_render")]
 use {
-    crate::{config::GizmoMeshConfig, retained::extract_linegizmos},
+    crate::retained::extract_linegizmos,
     bevy_ecs::{
         component::Component,
         query::ROQueryItem,
@@ -449,19 +447,14 @@
                 #[cfg(feature = "webgl")]
                 _padding: Default::default(),
             },
-<<<<<<< HEAD
-            handle.clone_weak(),
-            #[cfg(any(feature = "bevy_pbr", feature = "bevy_sprite"))]
-            GizmoMeshConfig::from(config),
-=======
             #[cfg(any(feature = "bevy_pbr", feature = "bevy_sprite"))]
             GizmoMeshConfig {
-                line_perspective: config.line_perspective,
-                line_style: config.line_style,
+                line_perspective: config.line.perspective,
+                line_style: config.line.style,
+                line_joints: config.line.joints,
                 render_layers: config.render_layers.clone(),
                 handle: handle.clone(),
             },
->>>>>>> 754194fd
             TemporaryRenderEntity,
         ));
     }
@@ -625,24 +618,15 @@
 }
 
 #[cfg(feature = "bevy_render")]
-<<<<<<< HEAD
 struct DrawLineGizmo<const STRIP: bool>;
-#[cfg(feature = "bevy_render")]
-impl<P: PhaseItem, const STRIP: bool> RenderCommand<P> for DrawLineGizmo<STRIP> {
-    type Param = SRes<RenderAssets<GpuLineGizmo>>;
-    type ViewQuery = ();
-    type ItemQuery = Read<Handle<LineGizmoAsset>>;
-=======
-struct DrawLineGizmo;
 #[cfg(all(
     feature = "bevy_render",
     any(feature = "bevy_pbr", feature = "bevy_sprite")
 ))]
-impl<P: PhaseItem> RenderCommand<P> for DrawLineGizmo {
+impl<P: PhaseItem, const STRIP: bool> RenderCommand<P> for DrawLineGizmo<STRIP> {
     type Param = SRes<RenderAssets<GpuLineGizmo>>;
     type ViewQuery = ();
     type ItemQuery = Read<GizmoMeshConfig>;
->>>>>>> 754194fd
 
     #[inline]
     fn render<'w>(
@@ -705,29 +689,17 @@
 impl<P: PhaseItem> RenderCommand<P> for DrawLineJointGizmo {
     type Param = SRes<RenderAssets<GpuLineGizmo>>;
     type ViewQuery = ();
-<<<<<<< HEAD
-    type ItemQuery = (Read<Handle<LineGizmoAsset>>, Read<GizmoMeshConfig>);
-=======
     type ItemQuery = Read<GizmoMeshConfig>;
->>>>>>> 754194fd
 
     #[inline]
     fn render<'w>(
         _item: &P,
         _view: ROQueryItem<'w, Self::ViewQuery>,
-<<<<<<< HEAD
-        entity: Option<ROQueryItem<'w, Self::ItemQuery>>,
-        line_gizmos: SystemParamItem<'w, '_, Self::Param>,
-        pass: &mut TrackedRenderPass<'w>,
-    ) -> RenderCommandResult {
-        let Some((handle, gizmo_mesh_config)) = entity else {
-=======
         config: Option<ROQueryItem<'w, Self::ItemQuery>>,
         line_gizmos: SystemParamItem<'w, '_, Self::Param>,
         pass: &mut TrackedRenderPass<'w>,
     ) -> RenderCommandResult {
         let Some(config) = config else {
->>>>>>> 754194fd
             return RenderCommandResult::Skip;
         };
         let Some(line_gizmo) = line_gizmos.into_inner().get(&config.handle) else {
@@ -738,7 +710,7 @@
             return RenderCommandResult::Success;
         };
 
-        if gizmo_mesh_config.line_joints == GizmoLineJoint::None {
+        if config.line_joints == GizmoLineJoint::None {
             return RenderCommandResult::Success;
         };
 
@@ -770,7 +742,7 @@
             line_gizmo.strip_vertex_count - 2
         };
 
-        let vertices = match gizmo_mesh_config.line_joints {
+        let vertices = match config.line_joints {
             GizmoLineJoint::None => unreachable!(),
             GizmoLineJoint::Miter => 6,
             GizmoLineJoint::Round(resolution) => resolution * 3,
