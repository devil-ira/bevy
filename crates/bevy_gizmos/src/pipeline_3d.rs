--- conflicted
+++ resolved
@@ -1,14 +1,8 @@
 use crate::{
     config::{GizmoLineJoint, GizmoLineStyle, GizmoMeshConfig},
     line_gizmo_vertex_buffer_layouts, line_joint_gizmo_vertex_buffer_layouts, DrawLineGizmo,
-<<<<<<< HEAD
-    DrawLineJointGizmo, GizmoRenderSystem, GpuLineGizmo, LineGizmoAsset,
-    LineGizmoUniformBindgroupLayout, SetLineGizmoBindGroup, LINE_JOINT_SHADER_HANDLE,
-    LINE_SHADER_HANDLE,
-=======
     DrawLineJointGizmo, GizmoRenderSystem, GpuLineGizmo, LineGizmoUniformBindgroupLayout,
     SetLineGizmoBindGroup, LINE_JOINT_SHADER_HANDLE, LINE_SHADER_HANDLE,
->>>>>>> 754194fd
 };
 use bevy_app::{App, Plugin};
 use bevy_core_pipeline::{
@@ -291,11 +285,7 @@
     pipeline: Res<LineGizmoPipeline>,
     mut pipelines: ResMut<SpecializedRenderPipelines<LineGizmoPipeline>>,
     pipeline_cache: Res<PipelineCache>,
-<<<<<<< HEAD
-    line_gizmos: Query<(Entity, &Handle<LineGizmoAsset>, &GizmoMeshConfig)>,
-=======
     line_gizmos: Query<(Entity, &GizmoMeshConfig)>,
->>>>>>> 754194fd
     line_gizmo_assets: Res<RenderAssets<GpuLineGizmo>>,
     mut transparent_render_phases: ResMut<ViewSortedRenderPhases<Transparent3d>>,
     mut views: Query<(
@@ -410,11 +400,7 @@
     pipeline: Res<LineJointGizmoPipeline>,
     mut pipelines: ResMut<SpecializedRenderPipelines<LineJointGizmoPipeline>>,
     pipeline_cache: Res<PipelineCache>,
-<<<<<<< HEAD
-    line_gizmos: Query<(Entity, &Handle<LineGizmoAsset>, &GizmoMeshConfig)>,
-=======
     line_gizmos: Query<(Entity, &GizmoMeshConfig)>,
->>>>>>> 754194fd
     line_gizmo_assets: Res<RenderAssets<GpuLineGizmo>>,
     mut transparent_render_phases: ResMut<ViewSortedRenderPhases<Transparent3d>>,
     mut views: Query<(
