use crate::{
    render_resource::{encase::internal::WriteInto, DynamicUniformBuffer, ShaderType},
    renderer::{RenderDevice, RenderQueue},
    sync_component::SyncComponentPlugin,
    sync_world::RenderEntity,
    view::ViewVisibility,
    Extract, ExtractSchedule, Render, RenderApp, RenderSet,
};
use bevy_app::{App, Plugin};
use bevy_ecs::{
    component::Component,
    prelude::*,
    query::{QueryFilter, QueryItem, ReadOnlyQueryData},
<<<<<<< HEAD
    world::OnAdd,
=======
    system::lifetimeless::Read,
>>>>>>> 219b5930
};
use core::{marker::PhantomData, ops::Deref};

pub use bevy_render_macros::ExtractComponent;

/// Stores the index of a uniform inside of [`ComponentUniforms`].
#[derive(Component)]
pub struct DynamicUniformIndex<C: Component> {
    index: u32,
    marker: PhantomData<C>,
}

impl<C: Component> DynamicUniformIndex<C> {
    #[inline]
    pub fn index(&self) -> u32 {
        self.index
    }
}

/// Describes how a component gets extracted for rendering.
///
/// Therefore the component is transferred from the "app world" into the "render world"
/// in the [`ExtractSchedule`] step.
pub trait ExtractComponent: Component {
    /// ECS [`ReadOnlyQueryData`] to fetch the components to extract.
    type QueryData: ReadOnlyQueryData;
    /// Filters the entities with additional constraints.
    type QueryFilter: QueryFilter;

    /// The output from extraction.
    ///
    /// Returning `None` based on the queried item can allow early optimization,
    /// for example if there is an `enabled: bool` field on `Self`, or by only accepting
    /// values within certain thresholds.
    ///
    /// The output may be different from the queried component.
    /// This can be useful for example if only a subset of the fields are useful
    /// in the render world.
    ///
    /// `Out` has a [`Bundle`] trait bound instead of a [`Component`] trait bound in order to allow use cases
    /// such as tuples of components as output.
    type Out: Bundle;

    // TODO: https://github.com/rust-lang/rust/issues/29661
    // type Out: Component = Self;

    /// Defines how the component is transferred into the "render world".
    fn extract_component(item: QueryItem<'_, Self::QueryData>) -> Option<Self::Out>;
}

/// This plugin prepares the components of the corresponding type for the GPU
/// by transforming them into uniforms.
///
/// They can then be accessed from the [`ComponentUniforms`] resource.
/// For referencing the newly created uniforms a [`DynamicUniformIndex`] is inserted
/// for every processed entity.
///
/// Therefore it sets up the [`RenderSet::Prepare`] step
/// for the specified [`ExtractComponent`].
pub struct UniformComponentPlugin<C>(PhantomData<fn() -> C>);

impl<C> Default for UniformComponentPlugin<C> {
    fn default() -> Self {
        Self(PhantomData)
    }
}

impl<C: Component + ShaderType + WriteInto + Clone> Plugin for UniformComponentPlugin<C> {
    fn build(&self, app: &mut App) {
        if let Some(render_app) = app.get_sub_app_mut(RenderApp) {
            render_app
                .insert_resource(ComponentUniforms::<C>::default())
                .add_systems(
                    Render,
                    prepare_uniform_components::<C>.in_set(RenderSet::PrepareResources),
                );
        }
    }
}

/// Stores all uniforms of the component type.
#[derive(Resource)]
pub struct ComponentUniforms<C: Component + ShaderType> {
    uniforms: DynamicUniformBuffer<C>,
}

impl<C: Component + ShaderType> Deref for ComponentUniforms<C> {
    type Target = DynamicUniformBuffer<C>;

    #[inline]
    fn deref(&self) -> &Self::Target {
        &self.uniforms
    }
}

impl<C: Component + ShaderType> ComponentUniforms<C> {
    #[inline]
    pub fn uniforms(&self) -> &DynamicUniformBuffer<C> {
        &self.uniforms
    }
}

impl<C: Component + ShaderType> Default for ComponentUniforms<C> {
    fn default() -> Self {
        Self {
            uniforms: Default::default(),
        }
    }
}

/// This system prepares all components of the corresponding component type.
/// They are transformed into uniforms and stored in the [`ComponentUniforms`] resource.
fn prepare_uniform_components<C>(
    mut commands: Commands,
    render_device: Res<RenderDevice>,
    render_queue: Res<RenderQueue>,
    mut component_uniforms: ResMut<ComponentUniforms<C>>,
    components: Query<(Entity, &C)>,
) where
    C: Component + ShaderType + WriteInto + Clone,
{
    let components_iter = components.iter();
    let count = components_iter.len();
    let Some(mut writer) =
        component_uniforms
            .uniforms
            .get_writer(count, &render_device, &render_queue)
    else {
        return;
    };
    let entities = components_iter
        .map(|(entity, component)| {
            (
                entity,
                DynamicUniformIndex::<C> {
                    index: writer.write(component),
                    marker: PhantomData,
                },
            )
        })
        .collect::<Vec<_>>();
    commands.insert_or_spawn_batch(entities);
}

/// This plugin extracts the components into the render world for synced entities.
///
/// To do so, it sets up the [`ExtractSchedule`] step for the specified [`ExtractComponent`].
pub struct ExtractComponentPlugin<C, F = ()> {
    only_extract_visible: bool,
    marker: PhantomData<fn() -> (C, F)>,
}

impl<C, F> Default for ExtractComponentPlugin<C, F> {
    fn default() -> Self {
        Self {
            only_extract_visible: false,
            marker: PhantomData,
        }
    }
}

impl<C, F> ExtractComponentPlugin<C, F> {
    pub fn extract_visible() -> Self {
        Self {
            only_extract_visible: true,
            marker: PhantomData,
        }
    }
}

impl<C: ExtractComponent> Plugin for ExtractComponentPlugin<C> {
    fn build(&self, app: &mut App) {
        app.add_plugins(SyncComponentPlugin::<C>::default());

        if let Some(render_app) = app.get_sub_app_mut(RenderApp) {
            if self.only_extract_visible {
                render_app.add_systems(ExtractSchedule, extract_visible_components::<C>);
            } else {
                render_app.add_systems(ExtractSchedule, extract_components::<C>);
            }
        }
    }
}

<<<<<<< HEAD
/// This system extracts all components of the corresponding [`ExtractComponent`], for entities that are synced via [`SyncToRenderWorld`].
=======
impl<T: Asset> ExtractComponent for Handle<T> {
    type QueryData = Read<Handle<T>>;
    type QueryFilter = ();
    type Out = Handle<T>;

    #[inline]
    fn extract_component(handle: QueryItem<'_, Self::QueryData>) -> Option<Self::Out> {
        Some(handle.clone_weak())
    }
}

/// This system extracts all components of the corresponding [`ExtractComponent`], for entities that are synced via [`crate::sync_world::SyncToRenderWorld`].
>>>>>>> 219b5930
fn extract_components<C: ExtractComponent>(
    mut commands: Commands,
    mut previous_len: Local<usize>,
    query: Extract<Query<(&RenderEntity, C::QueryData), C::QueryFilter>>,
) {
    let mut values = Vec::with_capacity(*previous_len);
    for (entity, query_item) in &query {
        if let Some(component) = C::extract_component(query_item) {
            values.push((entity.id(), component));
        }
    }
    *previous_len = values.len();
    commands.insert_or_spawn_batch(values);
}

/// This system extracts all components of the corresponding [`ExtractComponent`], for entities that are visible and synced via [`crate::sync_world::SyncToRenderWorld`].
fn extract_visible_components<C: ExtractComponent>(
    mut commands: Commands,
    mut previous_len: Local<usize>,
    query: Extract<Query<(&RenderEntity, &ViewVisibility, C::QueryData), C::QueryFilter>>,
) {
    let mut values = Vec::with_capacity(*previous_len);
    for (entity, view_visibility, query_item) in &query {
        if view_visibility.get() {
            if let Some(component) = C::extract_component(query_item) {
                values.push((entity.id(), component));
            }
        }
    }
    *previous_len = values.len();
    commands.insert_or_spawn_batch(values);
}<|MERGE_RESOLUTION|>--- conflicted
+++ resolved
@@ -11,11 +11,6 @@
     component::Component,
     prelude::*,
     query::{QueryFilter, QueryItem, ReadOnlyQueryData},
-<<<<<<< HEAD
-    world::OnAdd,
-=======
-    system::lifetimeless::Read,
->>>>>>> 219b5930
 };
 use core::{marker::PhantomData, ops::Deref};
 
@@ -200,22 +195,7 @@
     }
 }
 
-<<<<<<< HEAD
 /// This system extracts all components of the corresponding [`ExtractComponent`], for entities that are synced via [`SyncToRenderWorld`].
-=======
-impl<T: Asset> ExtractComponent for Handle<T> {
-    type QueryData = Read<Handle<T>>;
-    type QueryFilter = ();
-    type Out = Handle<T>;
-
-    #[inline]
-    fn extract_component(handle: QueryItem<'_, Self::QueryData>) -> Option<Self::Out> {
-        Some(handle.clone_weak())
-    }
-}
-
-/// This system extracts all components of the corresponding [`ExtractComponent`], for entities that are synced via [`crate::sync_world::SyncToRenderWorld`].
->>>>>>> 219b5930
 fn extract_components<C: ExtractComponent>(
     mut commands: Commands,
     mut previous_len: Local<usize>,
