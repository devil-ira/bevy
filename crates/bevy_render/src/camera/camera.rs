use crate::{
    batching::gpu_preprocessing::GpuPreprocessingSupport,
    camera::{CameraProjection, ManualTextureViewHandle, ManualTextureViews},
    prelude::Image,
    primitives::Frustum,
    render_asset::RenderAssets,
    render_graph::{InternedRenderSubGraph, RenderSubGraph},
    render_resource::TextureView,
    texture::GpuImage,
    view::{
        ColorGrading, ExtractedView, ExtractedWindows, GpuCulling, RenderLayers, VisibleEntities,
    },
    world_sync::RenderEntity,
    Extract,
};
use bevy_asset::{AssetEvent, AssetId, Assets, Handle};
use bevy_derive::{Deref, DerefMut};
use bevy_ecs::{
    change_detection::DetectChanges,
    component::Component,
    entity::Entity,
    event::EventReader,
    prelude::With,
    query::Has,
    reflect::ReflectComponent,
    system::{Commands, Query, Res, ResMut, Resource},
};
use bevy_math::{ops, vec2, Dir3, Mat4, Ray3d, Rect, URect, UVec2, UVec4, Vec2, Vec3};
use bevy_reflect::prelude::*;
use bevy_render_macros::ExtractComponent;
use bevy_transform::components::GlobalTransform;
use bevy_utils::{tracing::warn, warn_once, HashMap, HashSet};
use bevy_window::{
    NormalizedWindowRef, PrimaryWindow, Window, WindowCreated, WindowRef, WindowResized,
    WindowScaleFactorChanged,
};
use core::ops::Range;
use wgpu::{BlendState, TextureFormat, TextureUsages};

use super::{ClearColorConfig, Projection};

/// Render viewport configuration for the [`Camera`] component.
///
/// The viewport defines the area on the render target to which the camera renders its image.
/// You can overlay multiple cameras in a single window using viewports to create effects like
/// split screen, minimaps, and character viewers.
#[derive(Reflect, Debug, Clone)]
#[reflect(Default)]
pub struct Viewport {
    /// The physical position to render this viewport to within the [`RenderTarget`] of this [`Camera`].
    /// (0,0) corresponds to the top-left corner
    pub physical_position: UVec2,
    /// The physical size of the viewport rectangle to render to within the [`RenderTarget`] of this [`Camera`].
    /// The origin of the rectangle is in the top-left corner.
    pub physical_size: UVec2,
    /// The minimum and maximum depth to render (on a scale from 0.0 to 1.0).
    pub depth: Range<f32>,
}

impl Default for Viewport {
    fn default() -> Self {
        Self {
            physical_position: Default::default(),
            physical_size: UVec2::new(1, 1),
            depth: 0.0..1.0,
        }
    }
}

/// Settings to define a camera sub view.
///
/// When [`Camera::sub_camera_view`] is `Some`, only the sub-section of the
/// image defined by `size` and `offset` (relative to the `full_size` of the
/// whole image) is projected to the cameras viewport.
///
/// Take the example of the following multi-monitor setup:
/// ```css
/// ┌───┬───┐
/// │ A │ B │
/// ├───┼───┤
/// │ C │ D │
/// └───┴───┘
/// ```
/// If each monitor is 1920x1080, the whole image will have a resolution of
/// 3840x2160. For each monitor we can use a single camera with a viewport of
/// the same size as the monitor it corresponds to. To ensure that the image is
/// cohesive, we can use a different sub view on each camera:
/// - Camera A: `full_size` = 3840x2160, `size` = 1920x1080, `offset` = 0,0
/// - Camera B: `full_size` = 3840x2160, `size` = 1920x1080, `offset` = 1920,0
/// - Camera C: `full_size` = 3840x2160, `size` = 1920x1080, `offset` = 0,1080
/// - Camera D: `full_size` = 3840x2160, `size` = 1920x1080, `offset` =
///   1920,1080
///
/// However since only the ratio between the values is important, they could all
/// be divided by 120 and still produce the same image. Camera D would for
/// example have the following values:
/// `full_size` = 32x18, `size` = 16x9, `offset` = 16,9
#[derive(Debug, Clone, Copy, Reflect, PartialEq)]
pub struct SubCameraView {
    /// Size of the entire camera view
    pub full_size: UVec2,
    /// Offset of the sub camera
    pub offset: Vec2,
    /// Size of the sub camera
    pub size: UVec2,
}

impl Default for SubCameraView {
    fn default() -> Self {
        Self {
            full_size: UVec2::new(1, 1),
            offset: Vec2::new(0., 0.),
            size: UVec2::new(1, 1),
        }
    }
}

/// Information about the current [`RenderTarget`].
#[derive(Default, Debug, Clone)]
pub struct RenderTargetInfo {
    /// The physical size of this render target (in physical pixels, ignoring scale factor).
    pub physical_size: UVec2,
    /// The scale factor of this render target.
    ///
    /// When rendering to a window, typically it is a value greater or equal than 1.0,
    /// representing the ratio between the size of the window in physical pixels and the logical size of the window.
    pub scale_factor: f32,
}

/// Holds internally computed [`Camera`] values.
#[derive(Default, Debug, Clone)]
pub struct ComputedCameraValues {
    clip_from_view: Mat4,
    target_info: Option<RenderTargetInfo>,
    // size of the `Viewport`
    old_viewport_size: Option<UVec2>,
    old_sub_camera_view: Option<SubCameraView>,
}

/// How much energy a `Camera3d` absorbs from incoming light.
///
/// <https://en.wikipedia.org/wiki/Exposure_(photography)>
#[derive(Component, Clone, Copy, Reflect)]
#[reflect(opaque)]
#[reflect(Component, Default)]
pub struct Exposure {
    /// <https://en.wikipedia.org/wiki/Exposure_value#Tabulated_exposure_values>
    pub ev100: f32,
}

impl Exposure {
    pub const SUNLIGHT: Self = Self {
        ev100: Self::EV100_SUNLIGHT,
    };
    pub const OVERCAST: Self = Self {
        ev100: Self::EV100_OVERCAST,
    };
    pub const INDOOR: Self = Self {
        ev100: Self::EV100_INDOOR,
    };
    /// This value was calibrated to match Blender's implicit/default exposure as closely as possible.
    /// It also happens to be a reasonable default.
    ///
    /// See <https://github.com/bevyengine/bevy/issues/11577> for details.
    pub const BLENDER: Self = Self {
        ev100: Self::EV100_BLENDER,
    };

    pub const EV100_SUNLIGHT: f32 = 15.0;
    pub const EV100_OVERCAST: f32 = 12.0;
    pub const EV100_INDOOR: f32 = 7.0;

    /// This value was calibrated to match Blender's implicit/default exposure as closely as possible.
    /// It also happens to be a reasonable default.
    ///
    /// See <https://github.com/bevyengine/bevy/issues/11577> for details.
    pub const EV100_BLENDER: f32 = 9.7;

    pub fn from_physical_camera(physical_camera_parameters: PhysicalCameraParameters) -> Self {
        Self {
            ev100: physical_camera_parameters.ev100(),
        }
    }

    /// Converts EV100 values to exposure values.
    /// <https://google.github.io/filament/Filament.md.html#imagingpipeline/physicallybasedcamera/exposure>
    #[inline]
    pub fn exposure(&self) -> f32 {
        ops::exp2(-self.ev100) / 1.2
    }
}

impl Default for Exposure {
    fn default() -> Self {
        Self::BLENDER
    }
}

/// Parameters based on physical camera characteristics for calculating EV100
/// values for use with [`Exposure`]. This is also used for depth of field.
#[derive(Clone, Copy)]
pub struct PhysicalCameraParameters {
    /// <https://en.wikipedia.org/wiki/F-number>
    pub aperture_f_stops: f32,
    /// <https://en.wikipedia.org/wiki/Shutter_speed>
    pub shutter_speed_s: f32,
    /// <https://en.wikipedia.org/wiki/Film_speed>
    pub sensitivity_iso: f32,
    /// The height of the [image sensor format] in meters.
    ///
    /// Focal length is derived from the FOV and this value. The default is
    /// 18.66mm, matching the [Super 35] format, which is popular in cinema.
    ///
    /// [image sensor format]: https://en.wikipedia.org/wiki/Image_sensor_format
    ///
    /// [Super 35]: https://en.wikipedia.org/wiki/Super_35
    pub sensor_height: f32,
}

impl PhysicalCameraParameters {
    /// Calculate the [EV100](https://en.wikipedia.org/wiki/Exposure_value).
    pub fn ev100(&self) -> f32 {
        ops::log2(
            self.aperture_f_stops * self.aperture_f_stops * 100.0
                / (self.shutter_speed_s * self.sensitivity_iso),
        )
    }
}

impl Default for PhysicalCameraParameters {
    fn default() -> Self {
        Self {
            aperture_f_stops: 1.0,
            shutter_speed_s: 1.0 / 125.0,
            sensitivity_iso: 100.0,
            sensor_height: 0.01866,
        }
    }
}

/// Error returned when a conversion between world-space and viewport-space coordinates fails.
///
/// See [`world_to_viewport`][Camera::world_to_viewport] and [`viewport_to_world`][Camera::viewport_to_world].
#[derive(Debug, Eq, PartialEq, Copy, Clone)]
pub enum ViewportConversionError {
    /// The pre-computed size of the viewport was not available.
    ///
    /// This may be because the `Camera` was just created and [`camera_system`] has not been executed
    /// yet, or because the [`RenderTarget`] is misconfigured in one of the following ways:
    ///   - it references the [`PrimaryWindow`](RenderTarget::Window) when there is none,
    ///   - it references a [`Window`](RenderTarget::Window) entity that doesn't exist or doesn't actually have a `Window` component,
    ///   - it references an [`Image`](RenderTarget::Image) that doesn't exist (invalid handle),
    ///   - it references a [`TextureView`](RenderTarget::TextureView) that doesn't exist (invalid handle).
    NoViewportSize,
    /// The computed coordinate was beyond the `Camera`'s near plane.
    ///
    /// Only applicable when converting from world-space to viewport-space.
    PastNearPlane,
    /// The computed coordinate was beyond the `Camera`'s far plane.
    ///
    /// Only applicable when converting from world-space to viewport-space.
    PastFarPlane,
    /// The Normalized Device Coordinates could not be computed because the `camera_transform`, the
    /// `world_position`, or the projection matrix defined by [`CameraProjection`] contained `NAN`
    /// (see [`world_to_ndc`][Camera::world_to_ndc] and [`ndc_to_world`][Camera::ndc_to_world]).
    InvalidData,
}

/// The defining [`Component`] for camera entities,
/// storing information about how and what to render through this camera.
///
/// The [`Camera`] component is added to an entity to define the properties of the viewpoint from
/// which rendering occurs. It defines the position of the view to render, the projection method
/// to transform the 3D objects into a 2D image, as well as the render target into which that image
/// is produced.
///
/// Adding a camera is typically done by adding a bundle, either the `Camera2dBundle` or the
/// `Camera3dBundle`.
#[derive(Component, Debug, Reflect, Clone)]
#[reflect(Component, Default, Debug)]
pub struct Camera {
    /// If set, this camera will render to the given [`Viewport`] rectangle within the configured [`RenderTarget`].
    pub viewport: Option<Viewport>,
    /// Cameras with a higher order are rendered later, and thus on top of lower order cameras.
    pub order: isize,
    /// If this is set to `true`, this camera will be rendered to its specified [`RenderTarget`]. If `false`, this
    /// camera will not be rendered.
    pub is_active: bool,
    /// Computed values for this camera, such as the projection matrix and the render target size.
    #[reflect(ignore)]
    pub computed: ComputedCameraValues,
    /// The "target" that this camera will render to.
    pub target: RenderTarget,
    /// If this is set to `true`, the camera will use an intermediate "high dynamic range" render texture.
    /// This allows rendering with a wider range of lighting values.
    pub hdr: bool,
    // todo: reflect this when #6042 lands
    /// The [`CameraOutputMode`] for this camera.
    #[reflect(ignore)]
    pub output_mode: CameraOutputMode,
    /// If this is enabled, a previous camera exists that shares this camera's render target, and this camera has MSAA enabled, then the previous camera's
    /// outputs will be written to the intermediate multi-sampled render target textures for this camera. This enables cameras with MSAA enabled to
    /// "write their results on top" of previous camera results, and include them as a part of their render results. This is enabled by default to ensure
    /// cameras with MSAA enabled layer their results in the same way as cameras without MSAA enabled by default.
    pub msaa_writeback: bool,
    /// The clear color operation to perform on the render target.
    pub clear_color: ClearColorConfig,
    /// If set, this camera will be a sub camera of a large view, defined by a [`SubCameraView`].
    pub sub_camera_view: Option<SubCameraView>,
}

impl Default for Camera {
    fn default() -> Self {
        Self {
            is_active: true,
            order: 0,
            viewport: None,
            computed: Default::default(),
            target: Default::default(),
            output_mode: Default::default(),
            hdr: false,
            msaa_writeback: true,
            clear_color: Default::default(),
            sub_camera_view: None,
        }
    }
}

impl Camera {
    /// Converts a physical size in this `Camera` to a logical size.
    #[inline]
    pub fn to_logical(&self, physical_size: UVec2) -> Option<Vec2> {
        let scale = self.computed.target_info.as_ref()?.scale_factor;
        Some(physical_size.as_vec2() / scale)
    }

    /// The rendered physical bounds [`URect`] of the camera. If the `viewport` field is
    /// set to [`Some`], this will be the rect of that custom viewport. Otherwise it will default to
    /// the full physical rect of the current [`RenderTarget`].
    #[inline]
    pub fn physical_viewport_rect(&self) -> Option<URect> {
        let min = self
            .viewport
            .as_ref()
            .map(|v| v.physical_position)
            .unwrap_or(UVec2::ZERO);
        let max = min + self.physical_viewport_size()?;
        Some(URect { min, max })
    }

    /// The rendered logical bounds [`Rect`] of the camera. If the `viewport` field is set to
    /// [`Some`], this will be the rect of that custom viewport. Otherwise it will default to the
    /// full logical rect of the current [`RenderTarget`].
    #[inline]
    pub fn logical_viewport_rect(&self) -> Option<Rect> {
        let URect { min, max } = self.physical_viewport_rect()?;
        Some(Rect {
            min: self.to_logical(min)?,
            max: self.to_logical(max)?,
        })
    }

    /// The logical size of this camera's viewport. If the `viewport` field is set to [`Some`], this
    /// will be the size of that custom viewport. Otherwise it will default to the full logical size
    /// of the current [`RenderTarget`].
    ///  For logic that requires the full logical size of the
    /// [`RenderTarget`], prefer [`Camera::logical_target_size`].
    ///
    /// Returns `None` if either:
    /// - the function is called just after the `Camera` is created, before `camera_system` is executed,
    /// - the [`RenderTarget`] isn't correctly set:
    ///   - it references the [`PrimaryWindow`](RenderTarget::Window) when there is none,
    ///   - it references a [`Window`](RenderTarget::Window) entity that doesn't exist or doesn't actually have a `Window` component,
    ///   - it references an [`Image`](RenderTarget::Image) that doesn't exist (invalid handle),
    ///   - it references a [`TextureView`](RenderTarget::TextureView) that doesn't exist (invalid handle).
    #[inline]
    pub fn logical_viewport_size(&self) -> Option<Vec2> {
        self.viewport
            .as_ref()
            .and_then(|v| self.to_logical(v.physical_size))
            .or_else(|| self.logical_target_size())
    }

    /// The physical size of this camera's viewport (in physical pixels).
    /// If the `viewport` field is set to [`Some`], this
    /// will be the size of that custom viewport. Otherwise it will default to the full physical size of
    /// the current [`RenderTarget`].
    /// For logic that requires the full physical size of the [`RenderTarget`], prefer [`Camera::physical_target_size`].
    #[inline]
    pub fn physical_viewport_size(&self) -> Option<UVec2> {
        self.viewport
            .as_ref()
            .map(|v| v.physical_size)
            .or_else(|| self.physical_target_size())
    }

    /// The full logical size of this camera's [`RenderTarget`], ignoring custom `viewport` configuration.
    /// Note that if the `viewport` field is [`Some`], this will not represent the size of the rendered area.
    /// For logic that requires the size of the actually rendered area, prefer [`Camera::logical_viewport_size`].
    #[inline]
    pub fn logical_target_size(&self) -> Option<Vec2> {
        self.computed
            .target_info
            .as_ref()
            .and_then(|t| self.to_logical(t.physical_size))
    }

    /// The full physical size of this camera's [`RenderTarget`] (in physical pixels),
    /// ignoring custom `viewport` configuration.
    /// Note that if the `viewport` field is [`Some`], this will not represent the size of the rendered area.
    /// For logic that requires the size of the actually rendered area, prefer [`Camera::physical_viewport_size`].
    #[inline]
    pub fn physical_target_size(&self) -> Option<UVec2> {
        self.computed.target_info.as_ref().map(|t| t.physical_size)
    }

    #[inline]
    pub fn target_scaling_factor(&self) -> Option<f32> {
        self.computed.target_info.as_ref().map(|t| t.scale_factor)
    }

    /// The projection matrix computed using this camera's [`CameraProjection`].
    #[inline]
    pub fn clip_from_view(&self) -> Mat4 {
        self.computed.clip_from_view
    }

    /// Given a position in world space, use the camera to compute the viewport-space coordinates.
    ///
    /// To get the coordinates in Normalized Device Coordinates, you should use
    /// [`world_to_ndc`](Self::world_to_ndc).
    ///
    /// # Panics
    ///
    /// Will panic if `glam_assert` is enabled and the `camera_transform` contains `NAN`
    /// (see [`world_to_ndc`][Self::world_to_ndc]).
    #[doc(alias = "world_to_screen")]
    pub fn world_to_viewport(
        &self,
        camera_transform: &GlobalTransform,
        world_position: Vec3,
    ) -> Result<Vec2, ViewportConversionError> {
        let target_size = self
            .logical_viewport_size()
            .ok_or(ViewportConversionError::NoViewportSize)?;
        let ndc_space_coords = self
            .world_to_ndc(camera_transform, world_position)
            .ok_or(ViewportConversionError::InvalidData)?;
        // NDC z-values outside of 0 < z < 1 are outside the (implicit) camera frustum and are thus not in viewport-space
        if ndc_space_coords.z < 0.0 {
            return Err(ViewportConversionError::PastNearPlane);
        }
        if ndc_space_coords.z > 1.0 {
            return Err(ViewportConversionError::PastFarPlane);
        }

        // Once in NDC space, we can discard the z element and rescale x/y to fit the screen
        let mut viewport_position = (ndc_space_coords.truncate() + Vec2::ONE) / 2.0 * target_size;
        // Flip the Y co-ordinate origin from the bottom to the top.
        viewport_position.y = target_size.y - viewport_position.y;
        Ok(viewport_position)
    }

    /// Given a position in world space, use the camera to compute the viewport-space coordinates and depth.
    ///
    /// To get the coordinates in Normalized Device Coordinates, you should use
    /// [`world_to_ndc`](Self::world_to_ndc).
    ///
    /// # Panics
    ///
    /// Will panic if `glam_assert` is enabled and the `camera_transform` contains `NAN`
    /// (see [`world_to_ndc`][Self::world_to_ndc]).
    #[doc(alias = "world_to_screen_with_depth")]
    pub fn world_to_viewport_with_depth(
        &self,
        camera_transform: &GlobalTransform,
        world_position: Vec3,
    ) -> Result<Vec3, ViewportConversionError> {
        let target_size = self
            .logical_viewport_size()
            .ok_or(ViewportConversionError::NoViewportSize)?;
        let ndc_space_coords = self
            .world_to_ndc(camera_transform, world_position)
            .ok_or(ViewportConversionError::InvalidData)?;
        // NDC z-values outside of 0 < z < 1 are outside the (implicit) camera frustum and are thus not in viewport-space
        if ndc_space_coords.z < 0.0 {
            return Err(ViewportConversionError::PastNearPlane);
        }
        if ndc_space_coords.z > 1.0 {
            return Err(ViewportConversionError::PastFarPlane);
        }

        // Stretching ndc depth to value via near plane and negating result to be in positive room again.
        let depth = -self.depth_ndc_to_view_z(ndc_space_coords.z);

        // Once in NDC space, we can discard the z element and rescale x/y to fit the screen
        let mut viewport_position = (ndc_space_coords.truncate() + Vec2::ONE) / 2.0 * target_size;
        // Flip the Y co-ordinate origin from the bottom to the top.
        viewport_position.y = target_size.y - viewport_position.y;
        Ok(viewport_position.extend(depth))
    }

    /// Returns a ray originating from the camera, that passes through everything beyond `viewport_position`.
    ///
    /// The resulting ray starts on the near plane of the camera.
    ///
    /// If the camera's projection is orthographic the direction of the ray is always equal to `camera_transform.forward()`.
    ///
    /// To get the world space coordinates with Normalized Device Coordinates, you should use
    /// [`ndc_to_world`](Self::ndc_to_world).
    ///
    /// # Panics
    ///
    /// Will panic if the camera's projection matrix is invalid (has a determinant of 0) and
    /// `glam_assert` is enabled (see [`ndc_to_world`](Self::ndc_to_world).
    pub fn viewport_to_world(
        &self,
        camera_transform: &GlobalTransform,
        mut viewport_position: Vec2,
    ) -> Result<Ray3d, ViewportConversionError> {
        let target_size = self
            .logical_viewport_size()
            .ok_or(ViewportConversionError::NoViewportSize)?;
        // Flip the Y co-ordinate origin from the top to the bottom.
        viewport_position.y = target_size.y - viewport_position.y;
        let ndc = viewport_position * 2. / target_size - Vec2::ONE;

        let ndc_to_world =
            camera_transform.compute_matrix() * self.computed.clip_from_view.inverse();
        let world_near_plane = ndc_to_world.project_point3(ndc.extend(1.));
        // Using EPSILON because an ndc with Z = 0 returns NaNs.
        let world_far_plane = ndc_to_world.project_point3(ndc.extend(f32::EPSILON));

        // The fallible direction constructor ensures that world_near_plane and world_far_plane aren't NaN.
        Dir3::new(world_far_plane - world_near_plane)
            .map_err(|_| ViewportConversionError::InvalidData)
            .map(|direction| Ray3d {
                origin: world_near_plane,
                direction,
            })
    }

    /// Returns a 2D world position computed from a position on this [`Camera`]'s viewport.
    ///
    /// Useful for 2D cameras and other cameras with an orthographic projection pointing along the Z axis.
    ///
    /// To get the world space coordinates with Normalized Device Coordinates, you should use
    /// [`ndc_to_world`](Self::ndc_to_world).
    ///
    /// # Panics
    ///
    /// Will panic if the camera's projection matrix is invalid (has a determinant of 0) and
    /// `glam_assert` is enabled (see [`ndc_to_world`](Self::ndc_to_world).
    pub fn viewport_to_world_2d(
        &self,
        camera_transform: &GlobalTransform,
        mut viewport_position: Vec2,
    ) -> Result<Vec2, ViewportConversionError> {
        let target_size = self
            .logical_viewport_size()
            .ok_or(ViewportConversionError::NoViewportSize)?;
        // Flip the Y co-ordinate origin from the top to the bottom.
        viewport_position.y = target_size.y - viewport_position.y;
        let ndc = viewport_position * 2. / target_size - Vec2::ONE;

        let world_near_plane = self
            .ndc_to_world(camera_transform, ndc.extend(1.))
            .ok_or(ViewportConversionError::InvalidData)?;

        Ok(world_near_plane.truncate())
    }

    /// Given a position in world space, use the camera's viewport to compute the Normalized Device Coordinates.
    ///
    /// When the position is within the viewport the values returned will be between -1.0 and 1.0 on the X and Y axes,
    /// and between 0.0 and 1.0 on the Z axis.
    /// To get the coordinates in the render target's viewport dimensions, you should use
    /// [`world_to_viewport`](Self::world_to_viewport).
    ///
    /// Returns `None` if the `camera_transform`, the `world_position`, or the projection matrix defined by [`CameraProjection`] contain `NAN`.
    ///
    /// # Panics
    ///
    /// Will panic if the `camera_transform` contains `NAN` and the `glam_assert` feature is enabled.
    pub fn world_to_ndc(
        &self,
        camera_transform: &GlobalTransform,
        world_position: Vec3,
    ) -> Option<Vec3> {
        // Build a transformation matrix to convert from world space to NDC using camera data
        let clip_from_world: Mat4 =
            self.computed.clip_from_view * camera_transform.compute_matrix().inverse();
        let ndc_space_coords: Vec3 = clip_from_world.project_point3(world_position);

        (!ndc_space_coords.is_nan()).then_some(ndc_space_coords)
    }

    /// Given a position in Normalized Device Coordinates,
    /// use the camera's viewport to compute the world space position.
    ///
    /// When the position is within the viewport the values returned will be between -1.0 and 1.0 on the X and Y axes,
    /// and between 0.0 and 1.0 on the Z axis.
    /// To get the world space coordinates with the viewport position, you should use
    /// [`world_to_viewport`](Self::world_to_viewport).
    ///
    /// Returns `None` if the `camera_transform`, the `world_position`, or the projection matrix defined by [`CameraProjection`] contain `NAN`.
    ///
    /// # Panics
    ///
    /// Will panic if the projection matrix is invalid (has a determinant of 0) and `glam_assert` is enabled.
    pub fn ndc_to_world(&self, camera_transform: &GlobalTransform, ndc: Vec3) -> Option<Vec3> {
        // Build a transformation matrix to convert from NDC to world space using camera data
        let ndc_to_world =
            camera_transform.compute_matrix() * self.computed.clip_from_view.inverse();

        let world_space_coords = ndc_to_world.project_point3(ndc);

        (!world_space_coords.is_nan()).then_some(world_space_coords)
    }

    /// Converts the depth in Normalized Device Coordinates
    /// to linear view z for perspective projections.
    ///
    /// Note: Depth values in front of the camera will be negative as -z is forward
    pub fn depth_ndc_to_view_z(&self, ndc_depth: f32) -> f32 {
        let near = self.clip_from_view().w_axis.z; // [3][2]
        -near / ndc_depth
    }

    /// Converts the depth in Normalized Device Coordinates
    /// to linear view z for orthographic projections.
    ///
    /// Note: Depth values in front of the camera will be negative as -z is forward
    pub fn depth_ndc_to_view_z_2d(&self, ndc_depth: f32) -> f32 {
        -(self.clip_from_view().w_axis.z - ndc_depth) / self.clip_from_view().z_axis.z
        //                       [3][2]                                         [2][2]
    }
}

/// Control how this camera outputs once rendering is completed.
#[derive(Debug, Clone, Copy)]
pub enum CameraOutputMode {
    /// Writes the camera output to configured render target.
    Write {
        /// The blend state that will be used by the pipeline that writes the intermediate render textures to the final render target texture.
        blend_state: Option<BlendState>,
        /// The clear color operation to perform on the final render target texture.
        clear_color: ClearColorConfig,
    },
    /// Skips writing the camera output to the configured render target. The output will remain in the
    /// Render Target's "intermediate" textures, which a camera with a higher order should write to the render target
    /// using [`CameraOutputMode::Write`]. The "skip" mode can easily prevent render results from being displayed, or cause
    /// them to be lost. Only use this if you know what you are doing!
    /// In camera setups with multiple active cameras rendering to the same [`RenderTarget`], the Skip mode can be used to remove
    /// unnecessary / redundant writes to the final output texture, removing unnecessary render passes.
    Skip,
}

impl Default for CameraOutputMode {
    fn default() -> Self {
        CameraOutputMode::Write {
            blend_state: None,
            clear_color: ClearColorConfig::Default,
        }
    }
}

/// Configures the [`RenderGraph`](crate::render_graph::RenderGraph) name assigned to be run for a given [`Camera`] entity.
#[derive(Component, Debug, Deref, DerefMut, Reflect, Clone)]
#[reflect(opaque)]
#[reflect(Component, Debug)]
pub struct CameraRenderGraph(InternedRenderSubGraph);

impl CameraRenderGraph {
    /// Creates a new [`CameraRenderGraph`] from any string-like type.
    #[inline]
    pub fn new<T: RenderSubGraph>(name: T) -> Self {
        Self(name.intern())
    }

    /// Sets the graph name.
    #[inline]
    pub fn set<T: RenderSubGraph>(&mut self, name: T) {
        self.0 = name.intern();
    }
}

/// The "target" that a [`Camera`] will render to. For example, this could be a [`Window`]
/// swapchain or an [`Image`].
#[derive(Debug, Clone, Reflect)]
pub enum RenderTarget {
    /// Window to which the camera's view is rendered.
    Window(WindowRef),
    /// Image to which the camera's view is rendered.
    Image(Handle<Image>),
    /// Texture View to which the camera's view is rendered.
    /// Useful when the texture view needs to be created outside of Bevy, for example OpenXR.
    TextureView(ManualTextureViewHandle),
}

impl Default for RenderTarget {
    fn default() -> Self {
        Self::Window(Default::default())
    }
}

impl From<Handle<Image>> for RenderTarget {
    fn from(handle: Handle<Image>) -> Self {
        Self::Image(handle)
    }
}

/// Normalized version of the render target.
///
/// Once we have this we shouldn't need to resolve it down anymore.
#[derive(Debug, Clone, Reflect, PartialEq, Eq, Hash, PartialOrd, Ord)]
pub enum NormalizedRenderTarget {
    /// Window to which the camera's view is rendered.
    Window(NormalizedWindowRef),
    /// Image to which the camera's view is rendered.
    Image(Handle<Image>),
    /// Texture View to which the camera's view is rendered.
    /// Useful when the texture view needs to be created outside of Bevy, for example OpenXR.
    TextureView(ManualTextureViewHandle),
}

impl RenderTarget {
    /// Normalize the render target down to a more concrete value, mostly used for equality comparisons.
    pub fn normalize(&self, primary_window: Option<Entity>) -> Option<NormalizedRenderTarget> {
        match self {
            RenderTarget::Window(window_ref) => window_ref
                .normalize(primary_window)
                .map(NormalizedRenderTarget::Window),
            RenderTarget::Image(handle) => Some(NormalizedRenderTarget::Image(handle.clone())),
            RenderTarget::TextureView(id) => Some(NormalizedRenderTarget::TextureView(*id)),
        }
    }

    /// Get a handle to the render target's image,
    /// or `None` if the render target is another variant.
    pub fn as_image(&self) -> Option<&Handle<Image>> {
        if let Self::Image(handle) = self {
            Some(handle)
        } else {
            None
        }
    }
}

impl NormalizedRenderTarget {
    pub fn get_texture_view<'a>(
        &self,
        windows: &'a ExtractedWindows,
        images: &'a RenderAssets<GpuImage>,
        manual_texture_views: &'a ManualTextureViews,
    ) -> Option<&'a TextureView> {
        match self {
            NormalizedRenderTarget::Window(window_ref) => windows
                .get(&window_ref.entity())
                .and_then(|window| window.swap_chain_texture_view.as_ref()),
            NormalizedRenderTarget::Image(image_handle) => {
                images.get(image_handle).map(|image| &image.texture_view)
            }
            NormalizedRenderTarget::TextureView(id) => {
                manual_texture_views.get(id).map(|tex| &tex.texture_view)
            }
        }
    }

    /// Retrieves the [`TextureFormat`] of this render target, if it exists.
    pub fn get_texture_format<'a>(
        &self,
        windows: &'a ExtractedWindows,
        images: &'a RenderAssets<GpuImage>,
        manual_texture_views: &'a ManualTextureViews,
    ) -> Option<TextureFormat> {
        match self {
            NormalizedRenderTarget::Window(window_ref) => windows
                .get(&window_ref.entity())
                .and_then(|window| window.swap_chain_texture_format),
            NormalizedRenderTarget::Image(image_handle) => {
                images.get(image_handle).map(|image| image.texture_format)
            }
            NormalizedRenderTarget::TextureView(id) => {
                manual_texture_views.get(id).map(|tex| tex.format)
            }
        }
    }

    pub fn get_render_target_info<'a>(
        &self,
        resolutions: impl IntoIterator<Item = (Entity, &'a Window)>,
        images: &Assets<Image>,
        manual_texture_views: &ManualTextureViews,
    ) -> Option<RenderTargetInfo> {
        match self {
            NormalizedRenderTarget::Window(window_ref) => resolutions
                .into_iter()
                .find(|(entity, _)| *entity == window_ref.entity())
                .map(|(_, window)| RenderTargetInfo {
                    physical_size: window.physical_size(),
                    scale_factor: window.resolution.scale_factor(),
                }),
            NormalizedRenderTarget::Image(image_handle) => {
                let image = images.get(image_handle)?;
                Some(RenderTargetInfo {
                    physical_size: image.size(),
                    scale_factor: 1.0,
                })
            }
            NormalizedRenderTarget::TextureView(id) => {
                manual_texture_views.get(id).map(|tex| RenderTargetInfo {
                    physical_size: tex.size,
                    scale_factor: 1.0,
                })
            }
        }
    }

    // Check if this render target is contained in the given changed windows or images.
    fn is_changed(
        &self,
        changed_window_ids: &HashSet<Entity>,
        changed_image_handles: &HashSet<&AssetId<Image>>,
    ) -> bool {
        match self {
            NormalizedRenderTarget::Window(window_ref) => {
                changed_window_ids.contains(&window_ref.entity())
            }
            NormalizedRenderTarget::Image(image_handle) => {
                changed_image_handles.contains(&image_handle.id())
            }
            NormalizedRenderTarget::TextureView(_) => true,
        }
    }
}

/// System in charge of updating a [`Camera`] when its window or projection changes.
///
/// The system detects window creation, resize, and scale factor change events to update the camera
/// projection if needed. It also queries any [`CameraProjection`] component associated with the same
/// entity as the [`Camera`] one, to automatically update the camera projection matrix.
///
/// The system function is generic over the camera projection type, and only instances of
/// [`OrthographicProjection`] and [`PerspectiveProjection`] are automatically added to
/// the app, as well as the runtime-selected [`Projection`].
/// The system runs during [`PostUpdate`](bevy_app::PostUpdate).
///
/// ## World Resources
///
/// [`Res<Assets<Image>>`](Assets<Image>) -- For cameras that render to an image, this resource is used to
/// inspect information about the render target. This system will not access any other image assets.
///
/// [`OrthographicProjection`]: crate::camera::OrthographicProjection
/// [`PerspectiveProjection`]: crate::camera::PerspectiveProjection
#[allow(clippy::too_many_arguments)]
pub fn camera_system<T: CameraProjection + Component>(
    mut window_resized_events: EventReader<WindowResized>,
    mut window_created_events: EventReader<WindowCreated>,
    mut window_scale_factor_changed_events: EventReader<WindowScaleFactorChanged>,
    mut image_asset_events: EventReader<AssetEvent<Image>>,
    primary_window: Query<Entity, With<PrimaryWindow>>,
    windows: Query<(Entity, &Window)>,
    images: Res<Assets<Image>>,
    manual_texture_views: Res<ManualTextureViews>,
    mut cameras: Query<(&mut Camera, &mut T)>,
) {
    let primary_window = primary_window.iter().next();

    let mut changed_window_ids = HashSet::new();
    changed_window_ids.extend(window_created_events.read().map(|event| event.window));
    changed_window_ids.extend(window_resized_events.read().map(|event| event.window));
    let scale_factor_changed_window_ids: HashSet<_> = window_scale_factor_changed_events
        .read()
        .map(|event| event.window)
        .collect();
    changed_window_ids.extend(scale_factor_changed_window_ids.clone());

    let changed_image_handles: HashSet<&AssetId<Image>> = image_asset_events
        .read()
        .filter_map(|event| match event {
            AssetEvent::Modified { id } | AssetEvent::Added { id } => Some(id),
            _ => None,
        })
        .collect();

    for (mut camera, mut camera_projection) in &mut cameras {
        let mut viewport_size = camera
            .viewport
            .as_ref()
            .map(|viewport| viewport.physical_size);

        if let Some(normalized_target) = camera.target.normalize(primary_window) {
            if normalized_target.is_changed(&changed_window_ids, &changed_image_handles)
                || camera.is_added()
                || camera_projection.is_changed()
                || camera.computed.old_viewport_size != viewport_size
                || camera.computed.old_sub_camera_view != camera.sub_camera_view
            {
                let new_computed_target_info = normalized_target.get_render_target_info(
                    &windows,
                    &images,
                    &manual_texture_views,
                );
                // Check for the scale factor changing, and resize the viewport if needed.
                // This can happen when the window is moved between monitors with different DPIs.
                // Without this, the viewport will take a smaller portion of the window moved to
                // a higher DPI monitor.
                if normalized_target.is_changed(&scale_factor_changed_window_ids, &HashSet::new()) {
                    if let (Some(new_scale_factor), Some(old_scale_factor)) = (
                        new_computed_target_info
                            .as_ref()
                            .map(|info| info.scale_factor),
                        camera
                            .computed
                            .target_info
                            .as_ref()
                            .map(|info| info.scale_factor),
                    ) {
                        let resize_factor = new_scale_factor / old_scale_factor;
                        if let Some(ref mut viewport) = camera.viewport {
                            let resize = |vec: UVec2| (vec.as_vec2() * resize_factor).as_uvec2();
                            viewport.physical_position = resize(viewport.physical_position);
                            viewport.physical_size = resize(viewport.physical_size);
                            viewport_size = Some(viewport.physical_size);
                        }
                    }
                }
                // This check is needed because when changing WindowMode to SizedFullscreen, the viewport may have invalid
                // arguments due to a sudden change on the window size to a lower value.
                // If the size of the window is lower, the viewport will match that lower value.
                if let Some(viewport) = &mut camera.viewport {
                    let target_info = &new_computed_target_info;
                    if let Some(target) = target_info {
                        if viewport.physical_size.x > target.physical_size.x {
                            viewport.physical_size.x = target.physical_size.x;
                        }
                        if viewport.physical_size.y > target.physical_size.y {
                            viewport.physical_size.y = target.physical_size.y;
                        }
                    }
                }
                camera.computed.target_info = new_computed_target_info;
                if let Some(size) = camera.logical_viewport_size() {
                    camera_projection.update(size.x, size.y);
                    camera.computed.clip_from_view = match &camera.sub_camera_view {
                        Some(sub_view) => camera_projection.get_clip_from_view_for_sub(sub_view),
                        None => camera_projection.get_clip_from_view(),
                    }
                }
            }
        }

        if camera.computed.old_viewport_size != viewport_size {
            camera.computed.old_viewport_size = viewport_size;
        }

        if camera.computed.old_sub_camera_view != camera.sub_camera_view {
            camera.computed.old_sub_camera_view = camera.sub_camera_view;
        }
    }
}

/// This component lets you control the [`TextureUsages`] field of the main texture generated for the camera
#[derive(Component, ExtractComponent, Clone, Copy, Reflect)]
#[reflect(opaque)]
#[reflect(Component, Default)]
pub struct CameraMainTextureUsages(pub TextureUsages);
impl Default for CameraMainTextureUsages {
    fn default() -> Self {
        Self(
            TextureUsages::RENDER_ATTACHMENT
                | TextureUsages::TEXTURE_BINDING
                | TextureUsages::COPY_SRC,
        )
    }
}

#[derive(Component, Debug)]
pub struct ExtractedCamera {
    pub target: Option<NormalizedRenderTarget>,
    pub physical_viewport_size: Option<UVec2>,
    pub physical_target_size: Option<UVec2>,
    pub viewport: Option<Viewport>,
    pub render_graph: InternedRenderSubGraph,
    pub order: isize,
    pub output_mode: CameraOutputMode,
    pub msaa_writeback: bool,
    pub clear_color: ClearColorConfig,
    pub sorted_camera_index_for_target: usize,
    pub exposure: f32,
    pub hdr: bool,
}

pub fn extract_cameras(
    mut commands: Commands,
    query: Extract<
        Query<(
            &RenderEntity,
            &Camera,
            &CameraRenderGraph,
            &GlobalTransform,
            &VisibleEntities,
            &Frustum,
            Option<&ColorGrading>,
            Option<&Exposure>,
            Option<&TemporalJitter>,
            Option<&RenderLayers>,
            Option<&Projection>,
            Has<GpuCulling>,
        )>,
    >,
    primary_window: Extract<Query<Entity, With<PrimaryWindow>>>,
    gpu_preprocessing_support: Res<GpuPreprocessingSupport>,
) {
    let primary_window = primary_window.iter().next();
    for (
        render_entity,
        camera,
        camera_render_graph,
        transform,
        visible_entities,
        frustum,
        color_grading,
        exposure,
        temporal_jitter,
        render_layers,
        projection,
        gpu_culling,
    ) in query.iter()
    {
        if !camera.is_active {
            continue;
        }
        let color_grading = color_grading.unwrap_or(&ColorGrading::default()).clone();

        if let (
            Some(URect {
                min: viewport_origin,
                ..
            }),
            Some(viewport_size),
            Some(target_size),
        ) = (
            camera.physical_viewport_rect(),
            camera.physical_viewport_size(),
            camera.physical_target_size(),
        ) {
            if target_size.x == 0 || target_size.y == 0 {
                continue;
            }

<<<<<<< HEAD
            let mut commands = commands.get_or_spawn(entity);
            commands.insert((
=======
            let mut commands = commands.entity(render_entity.id());
            commands = commands.insert((
>>>>>>> 23b0dd6f
                ExtractedCamera {
                    target: camera.target.normalize(primary_window),
                    viewport: camera.viewport.clone(),
                    physical_viewport_size: Some(viewport_size),
                    physical_target_size: Some(target_size),
                    render_graph: camera_render_graph.0,
                    order: camera.order,
                    output_mode: camera.output_mode,
                    msaa_writeback: camera.msaa_writeback,
                    clear_color: camera.clear_color,
                    // this will be set in sort_cameras
                    sorted_camera_index_for_target: 0,
                    exposure: exposure
                        .map(Exposure::exposure)
                        .unwrap_or_else(|| Exposure::default().exposure()),
                    hdr: camera.hdr,
                },
                ExtractedView {
                    clip_from_view: camera.clip_from_view(),
                    world_from_view: *transform,
                    clip_from_world: None,
                    hdr: camera.hdr,
                    viewport: UVec4::new(
                        viewport_origin.x,
                        viewport_origin.y,
                        viewport_size.x,
                        viewport_size.y,
                    ),
                    color_grading,
                },
                visible_entities.clone(),
                *frustum,
            ));

            if let Some(temporal_jitter) = temporal_jitter {
                commands.insert(temporal_jitter.clone());
            }

            if let Some(render_layers) = render_layers {
                commands.insert(render_layers.clone());
            }

            if let Some(perspective) = projection {
                commands.insert(perspective.clone());
            }
            if gpu_culling {
                if *gpu_preprocessing_support == GpuPreprocessingSupport::Culling {
                    commands.insert(GpuCulling);
                } else {
                    warn_once!(
                        "GPU culling isn't supported on this platform; ignoring `GpuCulling`."
                    );
                }
            }
        };
    }
}

/// Cameras sorted by their order field. This is updated in the [`sort_cameras`] system.
#[derive(Resource, Default)]
pub struct SortedCameras(pub Vec<SortedCamera>);

pub struct SortedCamera {
    pub entity: Entity,
    pub order: isize,
    pub target: Option<NormalizedRenderTarget>,
    pub hdr: bool,
}

pub fn sort_cameras(
    mut sorted_cameras: ResMut<SortedCameras>,
    mut cameras: Query<(Entity, &mut ExtractedCamera)>,
) {
    sorted_cameras.0.clear();
    for (entity, camera) in cameras.iter() {
        sorted_cameras.0.push(SortedCamera {
            entity,
            order: camera.order,
            target: camera.target.clone(),
            hdr: camera.hdr,
        });
    }
    // sort by order and ensure within an order, RenderTargets of the same type are packed together
    sorted_cameras
        .0
        .sort_by(|c1, c2| match c1.order.cmp(&c2.order) {
            core::cmp::Ordering::Equal => c1.target.cmp(&c2.target),
            ord => ord,
        });
    let mut previous_order_target = None;
    let mut ambiguities = HashSet::new();
    let mut target_counts = HashMap::new();
    for sorted_camera in &mut sorted_cameras.0 {
        let new_order_target = (sorted_camera.order, sorted_camera.target.clone());
        if let Some(previous_order_target) = previous_order_target {
            if previous_order_target == new_order_target {
                ambiguities.insert(new_order_target.clone());
            }
        }
        if let Some(target) = &sorted_camera.target {
            let count = target_counts
                .entry((target.clone(), sorted_camera.hdr))
                .or_insert(0usize);
            let (_, mut camera) = cameras.get_mut(sorted_camera.entity).unwrap();
            camera.sorted_camera_index_for_target = *count;
            *count += 1;
        }
        previous_order_target = Some(new_order_target);
    }

    if !ambiguities.is_empty() {
        warn!(
            "Camera order ambiguities detected for active cameras with the following priorities: {:?}. \
            To fix this, ensure there is exactly one Camera entity spawned with a given order for a given RenderTarget. \
            Ambiguities should be resolved because either (1) multiple active cameras were spawned accidentally, which will \
            result in rendering multiple instances of the scene or (2) for cases where multiple active cameras is intentional, \
            ambiguities could result in unpredictable render results.",
            ambiguities
        );
    }
}

/// A subpixel offset to jitter a perspective camera's frustum by.
///
/// Useful for temporal rendering techniques.
///
/// Do not use with [`OrthographicProjection`].
///
/// [`OrthographicProjection`]: crate::camera::OrthographicProjection
#[derive(Component, Clone, Default, Reflect)]
#[reflect(Default, Component)]
pub struct TemporalJitter {
    /// Offset is in range [-0.5, 0.5].
    pub offset: Vec2,
}

impl TemporalJitter {
    pub fn jitter_projection(&self, clip_from_view: &mut Mat4, view_size: Vec2) {
        if clip_from_view.w_axis.w == 1.0 {
            warn!(
                "TemporalJitter not supported with OrthographicProjection. Use PerspectiveProjection instead."
            );
            return;
        }

        // https://github.com/GPUOpen-LibrariesAndSDKs/FidelityFX-SDK/blob/d7531ae47d8b36a5d4025663e731a47a38be882f/docs/techniques/media/super-resolution-temporal/jitter-space.svg
        let jitter = (self.offset * vec2(2.0, -2.0)) / view_size;

        clip_from_view.z_axis.x += jitter.x;
        clip_from_view.z_axis.y += jitter.y;
    }
}

/// Camera component specifying a mip bias to apply when sampling from material textures.
///
/// Often used in conjunction with antialiasing post-process effects to reduce textures blurriness.
#[derive(Default, Component, Reflect)]
#[reflect(Default, Component)]
pub struct MipBias(pub f32);<|MERGE_RESOLUTION|>--- conflicted
+++ resolved
@@ -1050,13 +1050,8 @@
                 continue;
             }
 
-<<<<<<< HEAD
-            let mut commands = commands.get_or_spawn(entity);
+            let mut commands = commands.entity(render_entity.id());
             commands.insert((
-=======
-            let mut commands = commands.entity(render_entity.id());
-            commands = commands.insert((
->>>>>>> 23b0dd6f
                 ExtractedCamera {
                     target: camera.target.normalize(primary_window),
                     viewport: camera.viewport.clone(),
